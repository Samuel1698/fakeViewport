name: 📦 Build Releases
permissions:
<<<<<<< HEAD
  contents: write
=======
  contents: write 
>>>>>>> 1e78540f
on:
  release:
    types: [published]

jobs:
  slice-and-upload:
    runs-on: ubuntu-latest
    steps:
      - name: Checkout
        uses: actions/checkout@v3

      - name: Build bundles
        run: |
          chmod +x ./release.sh
          ./release.sh

      - name: Publish assets
        uses: softprops/action-gh-release@v1
        with:
          files: dist/*.tar.gz
        env:
          GITHUB_TOKEN: ${{ secrets.GITHUB_TOKEN }}<|MERGE_RESOLUTION|>--- conflicted
+++ resolved
@@ -1,10 +1,6 @@
 name: 📦 Build Releases
 permissions:
-<<<<<<< HEAD
-  contents: write
-=======
   contents: write 
->>>>>>> 1e78540f
 on:
   release:
     types: [published]
